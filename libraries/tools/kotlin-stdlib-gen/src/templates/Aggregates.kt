--- conflicted
+++ resolved
@@ -435,120 +435,6 @@
     }
 
     templates add f("reduceIndexed(operation: (Int, T, T) -> T)") {
-<<<<<<< HEAD
-        inline(true)
-        include(CharSequences)
-        exclude(ArraysOfObjects, Iterables, Sequences)
-
-        doc { f ->
-            """
-            Accumulates value starting with the first ${f.element} and applying [operation] from left to right
-            to current accumulator value and each ${f.element} with its index in the original ${f.collection}.
-            """
-        }
-        returns("T")
-        body {
-            """
-            val iterator = this.iterator()
-            if (!iterator.hasNext()) throw UnsupportedOperationException("Empty iterable can't be reduced.")
-
-            var index = 1
-            var accumulator = iterator.next()
-            while (iterator.hasNext()) {
-                accumulator = operation(index++, accumulator, iterator.next())
-            }
-            return accumulator
-            """
-        }
-    }
-
-    templates add f("reduceIndexed(operation: (Int, S, T) -> S)") {
-        inline(true)
-        only(ArraysOfObjects, Iterables, Sequences)
-
-        doc { f ->
-            """
-            Accumulates value starting with the first ${f.element} and applying [operation] from left to right
-            to current accumulator value and each ${f.element} with its index in the original ${f.collection}.
-            """
-        }
-        typeParam("S")
-        typeParam("T: S")
-        returns("S")
-        body {
-            """
-            val iterator = this.iterator()
-            if (!iterator.hasNext()) throw UnsupportedOperationException("Empty iterable can't be reduced.")
-
-            var index = 1
-            var accumulator: S = iterator.next()
-            while (iterator.hasNext()) {
-                accumulator = operation(index++, accumulator, iterator.next())
-            }
-            return accumulator
-            """
-        }
-    }
-
-    templates add f("reduceRightIndexed(operation: (Int, T, T) -> T)") {
-        inline(true)
-
-        only(CharSequences, ArraysOfPrimitives)
-        doc { f ->
-            """
-            Accumulates value starting with last ${f.element} and applying [operation] from right to left
-            to each ${f.element} with its index in the original ${f.collection} and current accumulator value.
-            """
-        }
-        returns("T")
-        body {
-            """
-            var index = lastIndex
-            if (index < 0) throw UnsupportedOperationException("Empty iterable can't be reduced.")
-
-            var accumulator = get(index--)
-            while (index >= 0) {
-                accumulator = operation(index, get(index), accumulator)
-                --index
-            }
-
-            return accumulator
-            """
-        }
-    }
-
-    templates add f("reduceRightIndexed(operation: (Int, T, S) -> S)") {
-        inline(true)
-
-        only(Lists, ArraysOfObjects)
-        doc { f ->
-            """
-            Accumulates value starting with last ${f.element} and applying [operation] from right to left
-            to each ${f.element} with its index in the original ${f.collection} and current accumulator value.
-            """
-        }
-        typeParam("S")
-        typeParam("T: S")
-        returns("S")
-        body {
-            """
-            var index = lastIndex
-            if (index < 0) throw UnsupportedOperationException("Empty iterable can't be reduced.")
-
-            var accumulator: S = get(index--)
-            while (index >= 0) {
-                accumulator = operation(index, get(index), accumulator)
-                --index
-            }
-
-            return accumulator
-            """
-        }
-    }
-
-    templates add f("reduce(operation: (T, T) -> T)") {
-=======
->>>>>>> 274ba386
         inline(true)
         only(ArraysOfPrimitives, CharSequences)
 
