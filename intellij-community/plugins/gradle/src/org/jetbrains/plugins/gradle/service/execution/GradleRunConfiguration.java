// Copyright 2000-2018 JetBrains s.r.o. Use of this source code is governed by the Apache 2.0 license that can be found in the LICENSE file.
package org.jetbrains.plugins.gradle.service.execution;

import com.intellij.execution.Executor;
import com.intellij.execution.configurations.ConfigurationFactory;
import com.intellij.execution.configurations.RunProfileState;
import com.intellij.execution.runners.ExecutionEnvironment;
import com.intellij.execution.testframework.sm.runner.SMRunnerConsolePropertiesProvider;
import com.intellij.execution.testframework.sm.runner.SMTRunnerConsoleProperties;
import com.intellij.openapi.externalSystem.service.execution.ExternalSystemRunConfiguration;
import com.intellij.openapi.options.SettingsEditor;
import com.intellij.openapi.options.SettingsEditorGroup;
import com.intellij.openapi.project.Project;
import com.intellij.openapi.util.InvalidDataException;
import com.intellij.openapi.util.Key;
import com.intellij.openapi.util.WriteExternalException;
import org.jdom.Element;
import org.jetbrains.annotations.ApiStatus;
import org.jetbrains.annotations.NotNull;
import org.jetbrains.annotations.Nullable;
import org.jetbrains.plugins.gradle.GradleIdeManager;
import org.jetbrains.plugins.gradle.util.GradleBundle;
import org.jetbrains.plugins.gradle.util.GradleConstants;

public class GradleRunConfiguration extends ExternalSystemRunConfiguration implements SMRunnerConsolePropertiesProvider {

  public static final String DEBUG_FLAG_NAME = "GradleScriptDebugEnabled";
  public static final Key<Boolean> DEBUG_FLAG_KEY = Key.create("DEBUG_GRADLE_SCRIPT");

  @ApiStatus.Internal
  public static final Key<Integer> DEBUGGER_DISPATCH_PORT_KEY = Key.create("DEBUGGER_DISPATCH_PORT");
  @ApiStatus.Internal
  public static final Key<String> DEBUGGER_PARAMETERS_KEY = Key.create("DEBUGGER_PARAMETERS");

  private boolean isScriptDebugEnabled = true;

  public GradleRunConfiguration(Project project, ConfigurationFactory factory, String name) {
    super(GradleConstants.SYSTEM_ID, project, factory, name);
  }

  public boolean isScriptDebugEnabled() {
    return isScriptDebugEnabled;
  }

  public void setScriptDebugEnabled(boolean scriptDebugEnabled) {
    isScriptDebugEnabled = scriptDebugEnabled;
  }

  @Nullable
  @Override
  public RunProfileState getState(@NotNull Executor executor, @NotNull ExecutionEnvironment env) {
    putUserData(DEBUG_FLAG_KEY, Boolean.valueOf(isScriptDebugEnabled));
    return super.getState(executor, env);
  }

  @Override
  public void readExternal(@NotNull Element element) throws InvalidDataException {
    super.readExternal(element);
    final Element child = element.getChild(DEBUG_FLAG_NAME);
    if (child != null) {
      isScriptDebugEnabled = Boolean.valueOf(child.getText());
    }
  }

  @Override
  public void writeExternal(@NotNull Element element) throws WriteExternalException {
    super.writeExternal(element);
    final Element child = new Element(DEBUG_FLAG_NAME);
    child.setText(String.valueOf(isScriptDebugEnabled));
    element.addContent(child);
  }

  @NotNull
  @Override
  public SettingsEditor<ExternalSystemRunConfiguration> getConfigurationEditor() {
    final SettingsEditor<ExternalSystemRunConfiguration> editor = super.getConfigurationEditor();
    if (editor instanceof SettingsEditorGroup) {
      final SettingsEditorGroup group = (SettingsEditorGroup)editor;
      //noinspection unchecked
      group.addEditor(GradleBundle.message("gradle.settings.title.debug"), new GradleDebugSettingsEditor());
    }
    return editor;
  }

<<<<<<< HEAD
  @Override
  public SMTRunnerConsoleProperties createTestConsoleProperties(Executor executor) {
=======
  @NotNull
  @Override
  public SMTRunnerConsoleProperties createTestConsoleProperties(@NotNull Executor executor) {
>>>>>>> 93b17785
    return GradleIdeManager.getInstance().createTestConsoleProperties(getProject(), executor, this);
  }
}<|MERGE_RESOLUTION|>--- conflicted
+++ resolved
@@ -82,14 +82,9 @@
     return editor;
   }
 
-<<<<<<< HEAD
-  @Override
-  public SMTRunnerConsoleProperties createTestConsoleProperties(Executor executor) {
-=======
   @NotNull
   @Override
   public SMTRunnerConsoleProperties createTestConsoleProperties(@NotNull Executor executor) {
->>>>>>> 93b17785
     return GradleIdeManager.getInstance().createTestConsoleProperties(getProject(), executor, this);
   }
 }