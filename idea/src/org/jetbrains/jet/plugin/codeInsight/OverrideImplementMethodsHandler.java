--- conflicted
+++ resolved
@@ -16,8 +16,6 @@
 
 package org.jetbrains.jet.plugin.codeInsight;
 
-import com.intellij.codeInsight.CodeInsightUtilBase;
-import com.intellij.codeInsight.CodeInsightUtilCore;
 import com.intellij.codeInsight.hint.HintManager;
 import com.intellij.ide.util.MemberChooser;
 import com.intellij.lang.ASTNode;
@@ -129,11 +127,7 @@
         });
 
         if (firstGenerated != null) {
-<<<<<<< HEAD
-            CodeInsightUtilCore.forcePsiPostprocessAndRestoreElement(firstGenerated);
-=======
             PostprocessReformattingAspect.getInstance(firstGenerated.getProject()).doPostponedFormatting();
->>>>>>> 8c87b242
             QuickfixPackage.moveCaretIntoGeneratedElement(editor, firstGenerated);
         }
     }
